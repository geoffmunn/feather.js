--- conflicted
+++ resolved
@@ -1,23 +1,16 @@
 import {
   LCDClient,
-  LocalTerra,
   MsgTransfer,
   Coin,
   CreateTxOptions,
-  SimplePublicKey,
 } from '../src';
 import Axios from 'axios';
-import { PublicKey } from '@terra-money/terra.proto/tendermint/crypto/keys';
-
-const lt = new LocalTerra();
-const test1 = lt.wallets.test1;
 
 async function main() {
   const { data: gasPrices } = await Axios.get(
     'https://fcd.terra.dev/v1/txs/gas_prices'
   );
 
-<<<<<<< HEAD
   const columbus = new LCDClient({
     chainID: 'columbus-5',
     URL: 'https://lcd.terra.dev',
@@ -31,28 +24,6 @@
   /*
   {"msgs":["{\"@type\":\"/ibc.applications.transfer.v1.MsgTransfer\",\"receiver\":\"osmo1e07gcj02nqhdyj2lfndsx0zzphuz5mvm2kzt6y\",\"sender\":\"terra1zsky63r58vc7dfn3ljj32ch6fyn4e5qd8skzyz\",\"source_channel\":\"channel-72\",\"source_port\":\"transfer\",\"timeout_timestamp\":\"1635304311760999936\",\"token\":{\"amount\":\"1000\",\"denom\":\"ibc/0471F1C4E7AFD3F07702BEF6DC365268D64570F7C1FDC98EA6098DD6DE59817B\"}}"],"memo":"IBC Test mobile","gasPrices":"0.15uusd","gasAdjustment":"1.75"}
   */
-=======
-  const bombay = new LCDClient({
-    chainID: 'bombay-12',
-    URL: 'https://bombay-lcd.terra.dev',
-    gasPrices,
-  });
-
-  // Test raw estimate fee function with specified gas
-  const rawFee = await bombay.tx.estimateFee(
-    test1.key.accAddress,
-    [new MsgSwap(test1.key.accAddress, new Coin('uluna', 1000), 'uusd')],
-    { gas: '500000' }
-  );
-
-  console.log('MsgSwap(500000 gas): ', rawFee.toJSON());
-
-  // Test automatic fee estimation using create method with specified denom
-  const item = await bombay.tx.create(test1.key.accAddress, {
-    msgs: [new MsgSwap(test1.key.accAddress, new Coin('uluna', 1000), 'uusd')],
-    feeDenoms: ['uusd'],
-  });
->>>>>>> 1c343489
 
   const msgs = [
     new MsgTransfer(
@@ -71,7 +42,6 @@
     ),
   ];
 
-<<<<<<< HEAD
   const memo = 'IBC Test mobile';
   const txOptions: CreateTxOptions = {
     msgs,
@@ -89,12 +59,6 @@
     ],
     txOptions
   );
-=======
-  const send = await bombay.tx.create(test2.key.accAddress, {
-    msgs: [new MsgSend(test2.key.accAddress, test1.key.accAddress, '1234uusd')],
-    feeDenoms: ['uusd'],
-  });
->>>>>>> 1c343489
 
   console.log('MsgSwap(500000 gas): ', rawFee.toData());
 }
