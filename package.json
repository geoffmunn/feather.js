{
  "name": "@terra-money/terra.js",
<<<<<<< HEAD
  "version": "3.0.0",
=======
  "version": "3.0.4",
>>>>>>> 4584d085
  "description": "The JavaScript SDK for Terra",
  "license": "MIT",
  "author": "Terraform Labs, PTE.",
  "keywords": [
    "terra",
    "stablecoin",
    "cryptocurrency",
    "blockchain",
    "smart-contracts",
    "wasm",
    "altcoin",
    "altcoins",
    "wallet"
  ],
  "repository": {
    "type": "git",
    "url": "git://github.com/terra-money/terra.js.git"
  },
  "main": "dist/index.js",
  "typings": "dist/index.d.ts",
  "files": [
    "dist"
  ],
  "engines": {
    "node": ">=14"
  },
  "scripts": {
    "build": "tsc --module commonjs && webpack --mode production",
    "test": "jest",
    "format": "prettier --check ./src/**/*.ts",
    "format:fix": "prettier --write ./src/**/*.ts",
    "lint": "eslint src --ext .js,.ts",
    "lint:fix": "eslint src --ext .js,.ts --fix",
    "doc": "typedoc",
    "prepublishOnly": "npm run build"
  },
  "lint-staged": {
    "./src/**/*.ts": [
      "npm run lint:fix",
      "npm run format:fix"
    ]
  },
  "husky": {
    "hooks": {
      "pre-commit": "lint-staged",
      "post-checkout": "npm i"
    }
  },
  "prettier": {
    "semi": true,
    "singleQuote": true,
    "trailingComma": "es5",
    "arrowParens": "avoid"
  },
  "devDependencies": {
    "@types/jest": "^27.0.1",
    "@types/node": "^16.11.7",
    "@types/readable-stream": "^2.3.9",
    "@types/secp256k1": "^4.0.1",
    "@types/tmp": "^0.2.0",
    "@types/ws": "^7.4.7",
    "@typescript-eslint/eslint-plugin": "^5.3.1",
    "@typescript-eslint/parser": "^5.3.1",
    "buffer": "^6.0.3",
    "eslint": "^8.2.0",
    "husky": "^4.3.6",
    "jest": "^27.0.4",
    "lint-staged": "^10.5.3",
    "prettier": "^2.2.1",
    "process": "^0.11.10",
    "stream-browserify": "^3.0.0",
    "ts-jest": "^27.0.5",
    "ts-loader": "^9.2.3",
    "ts-node": "^10.0.0",
    "tsconfig-paths-webpack-plugin": "^3.3.0",
    "typedoc": "^0.22.8",
    "typescript": "^4.3.4",
    "webpack": "^5.11.1",
    "webpack-bundle-analyzer": "^4.3.0",
    "webpack-cli": "^4.3.0"
  },
  "dependencies": {
    "@terra-money/terra.proto": "^0.1.7",
    "axios": "^0.24.0",
    "bech32": "^2.0.0",
    "bip32": "^2.0.6",
    "bip39": "^3.0.3",
    "bufferutil": "^4.0.3",
    "decimal.js": "^10.2.1",
    "jscrypto": "^1.0.1",
    "readable-stream": "^3.6.0",
    "secp256k1": "^4.0.2",
    "tmp": "^0.2.1",
    "utf-8-validate": "^5.0.5",
    "ws": "^7.5.5"
  }
}<|MERGE_RESOLUTION|>--- conflicted
+++ resolved
@@ -1,10 +1,6 @@
 {
   "name": "@terra-money/terra.js",
-<<<<<<< HEAD
-  "version": "3.0.0",
-=======
   "version": "3.0.4",
->>>>>>> 4584d085
   "description": "The JavaScript SDK for Terra",
   "license": "MIT",
   "author": "Terraform Labs, PTE.",
