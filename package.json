--- conflicted
+++ resolved
@@ -1,9 +1,5 @@
 {
-<<<<<<< HEAD
   "version": "0.4.8",
-=======
-  "version": "0.4.7",
->>>>>>> ef8f4950
   "license": "MIT",
   "main": "dist/index.js",
   "typings": "dist/index.d.ts",
