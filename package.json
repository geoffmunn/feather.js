{
  "name": "@terra-money/terra.js",
<<<<<<< HEAD
  "version": "1.2.2",
=======
  "version": "1.3.1",
>>>>>>> 823ff0ce
  "description": "The JavaScript SDK for Terra",
  "license": "MIT",
  "author": "Terraform Labs, PTE.",
  "keywords": [
    "terra",
    "crypto",
    "blockchain",
    "smart-contracts"
  ],
  "repository": {
    "type": "git",
    "url": "git://github.com/terra-project/terra.js.git"
  },
  "main": "dist/index.js",
  "typings": "dist/index.d.ts",
  "files": [
    "dist"
  ],
  "engines": {
    "node": ">=12"
  },
  "scripts": {
    "build": "tsc --module commonjs && webpack --mode production",
    "test": "jest",
    "prettier": "prettier --write ./src/**/*.ts",
    "lint": "eslint src --ext .js,.jsx,.ts,.tsx",
    "doc": "typedoc",
    "prepublishOnly": "npm run build"
  },
  "peerDependencies": {},
  "lint-staged": {
    "./src/**/*.ts": [
      "prettier --write",
      "eslint"
    ]
  },
  "husky": {
    "hooks": {
      "pre-commit": "lint-staged",
      "post-checkout": "npm i"
    }
  },
  "prettier": {
    "semi": true,
    "singleQuote": true,
    "trailingComma": "es5",
    "arrowParens": "avoid"
  },
  "devDependencies": {
    "@types/bech32": "^1.1.2",
    "@types/crypto-js": "^3.1.47",
    "@types/jest": "^26.0.14",
    "@types/node": "^14.11.8",
    "@types/readable-stream": "^2.3.9",
    "@types/secp256k1": "^4.0.1",
    "@types/tmp": "^0.2.0",
    "@types/ws": "^7.2.7",
    "@typescript-eslint/eslint-plugin": "^4.4.1",
    "@typescript-eslint/parser": "^4.4.1",
    "eslint": "^7.11.0",
    "husky": "^4.3.0",
    "jest": "^26.5.3",
    "lint-staged": "^10.4.0",
    "prettier": "^2.1.2",
    "ts-jest": "^26.4.1",
    "ts-loader": "^8.0.5",
    "ts-node": "^9.0.0",
    "tsconfig-paths-webpack-plugin": "^3.3.0",
    "typedoc": "^0.19.2",
    "typescript": "^4.0.3",
    "webpack": "^4.44.2",
    "webpack-bundle-analyzer": "^3.9.0",
    "webpack-cli": "^3.3.12"
  },
  "dependencies": {
    "axios": "^0.20.0",
    "bech32": "^1.1.4",
    "bip32": "^2.0.6",
    "bip39": "^3.0.2",
    "bufferutil": "^4.0.1",
    "crypto-js": "3.3.0",
    "decimal.js": "^10.2.1",
    "readable-stream": "^3.6.0",
    "secp256k1": "^4.0.2",
    "tmp": "^0.2.1",
    "utf-8-validate": "^5.0.2",
    "ws": "^7.3.1"
  }
}<|MERGE_RESOLUTION|>--- conflicted
+++ resolved
@@ -1,10 +1,6 @@
 {
   "name": "@terra-money/terra.js",
-<<<<<<< HEAD
-  "version": "1.2.2",
-=======
-  "version": "1.3.1",
->>>>>>> 823ff0ce
+  "version": "1.3.2",
   "description": "The JavaScript SDK for Terra",
   "license": "MIT",
   "author": "Terraform Labs, PTE.",
