{
  "name": "@terra-money/terra.js",
<<<<<<< HEAD
  "version": "0.5.6",
=======
  "version": "0.5.5",
>>>>>>> a5640f8e
  "description": "The JavaScript SDK for Terra",
  "license": "MIT",
  "author": "Terraform Labs, PTE.",
  "keywords": [
    "terra",
    "crypto",
    "blockchain",
    "smart-contracts"
  ],
  "repository": {
    "type": "git",
    "url": "git://github.com/terra-project/terra.js.git"
  },
  "main": "dist/index.js",
  "typings": "dist/index.d.ts",
  "browser": "dist/bundle.js",
  "files": [
    "dist"
  ],
  "engines": {
    "node": ">=10"
  },
  "scripts": {
    "build": "tsc --module commonjs && webpack --mode production",
    "test": "jest",
    "prettier": "prettier --write ./src/**/*.ts",
    "lint": "eslint src --ext .js,.jsx,.ts,.tsx",
    "doc": "typedoc",
    "prepublishOnly": "npm run build"
  },
  "peerDependencies": {},
  "lint-staged": {
    "./src/**/*.ts": [
      "prettier --write",
      "eslint"
    ]
  },
  "husky": {
    "hooks": {
      "pre-commit": "lint-staged",
      "post-checkout": "npm i"
    }
  },
  "prettier": {
    "semi": true,
    "singleQuote": true,
    "trailingComma": "es5",
    "arrowParens": "avoid"
  },
  "devDependencies": {
    "@types/bech32": "^1.1.2",
    "@types/crypto-js": "^3.1.47",
    "@types/jest": "^26.0.14",
    "@types/node": "^14.11.2",
    "@types/secp256k1": "^4.0.1",
    "@typescript-eslint/eslint-plugin": "^2.29.0",
    "@typescript-eslint/parser": "^2.29.0",
    "eslint": "^6",
    "husky": "^4.3.0",
    "jest": "^26.4.2",
    "lint-staged": "^10.4.0",
    "prettier": "^2.1.2",
    "ts-jest": "^26.4.0",
    "ts-loader": "^8.0.4",
    "ts-node": "^9.0.0",
    "tsconfig-paths-webpack-plugin": "^3.3.0",
    "typedoc": "^0.19.2",
    "typescript": "^4.0.3",
    "webpack": "^4.44.2",
    "webpack-bundle-analyzer": "^3.9.0",
    "webpack-cli": "^3.3.12"
  },
  "dependencies": {
    "axios": "^0.20.0",
    "bech32": "^1.1.4",
    "bip32": "^2.0.6",
    "bip39": "^3.0.2",
    "crypto-js": "3.3.0",
    "decimal.js": "^10.2.0",
    "post-message-stream": "^3.0.0",
    "secp256k1": "^4.0.2"
  }
}<|MERGE_RESOLUTION|>--- conflicted
+++ resolved
@@ -1,10 +1,6 @@
 {
   "name": "@terra-money/terra.js",
-<<<<<<< HEAD
   "version": "0.5.6",
-=======
-  "version": "0.5.5",
->>>>>>> a5640f8e
   "description": "The JavaScript SDK for Terra",
   "license": "MIT",
   "author": "Terraform Labs, PTE.",
