--- conflicted
+++ resolved
@@ -1,10 +1,6 @@
 {
   "name": "@terra-money/feather.js",
-<<<<<<< HEAD
-  "version": "1.0.9-injective.4",
-=======
-  "version": "1.0.10",
->>>>>>> ae81e0cb
+  "version": "1.0.11",
   "description": "The JavaScript SDK for Terra and Feather chains",
   "license": "MIT",
   "author": "Terraform Labs, PTE.",
@@ -102,11 +98,8 @@
     "decimal.js": "^10.2.1",
     "ethers": "^5.7.2",
     "jscrypto": "^1.0.1",
-<<<<<<< HEAD
     "keccak256": "^1.0.6",
-=======
     "long": "^5.2.3",
->>>>>>> ae81e0cb
     "readable-stream": "^3.6.0",
     "secp256k1": "^4.0.2",
     "tmp": "^0.2.1",
