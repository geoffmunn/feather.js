{
<<<<<<< HEAD
  "version": "0.4.14-beta.0",
=======
  "version": "0.4.14",
>>>>>>> de68d9a2
  "license": "MIT",
  "main": "dist/index.js",
  "typings": "dist/index.d.ts",
  "files": [
    "dist"
  ],
  "engines": {
    "node": ">=10"
  },
  "scripts": {
    "build": "tsc --module commonjs && webpack --mode production",
    "test": "jest",
    "prettier": "prettier --write ./src/**/*.ts",
    "lint": "eslint src --ext .js,.jsx,.ts,.tsx",
    "doc": "typedoc",
    "prepublishOnly": "npm run build"
  },
  "peerDependencies": {},
  "lint-staged": {
    "./src/**/*.ts": [
      "prettier --write",
      "eslint"
    ]
  },
  "husky": {
    "hooks": {
      "pre-commit": "lint-staged",
      "post-checkout": "npm i"
    }
  },
  "prettier": {
    "semi": true,
    "singleQuote": true,
    "trailingComma": "es5",
    "arrowParens": "avoid"
  },
  "name": "@terra-money/terra.js",
  "author": "Terraform Labs, PTE.",
  "devDependencies": {
    "@types/bech32": "^1.1.2",
    "@types/crypto-js": "^3.1.47",
    "@types/jest": "^26.0.13",
    "@types/node": "^14.6.4",
    "@types/secp256k1": "^4.0.1",
    "@typescript-eslint/eslint-plugin": "^2.29.0",
    "@typescript-eslint/parser": "^2.29.0",
    "eslint": "^7.8.1",
    "husky": "^4.3.0",
    "jest": "^26.4.2",
    "lint-staged": "^10.3.0",
    "prettier": "^2.1.1",
    "ts-jest": "^26.3.0",
    "ts-loader": "^8.0.3",
    "ts-node": "^9.0.0",
    "tsconfig-paths-webpack-plugin": "^3.3.0",
    "typedoc": "^0.19.1",
    "typescript": "^4.0.2",
    "webpack": "^4.44.1",
    "webpack-bundle-analyzer": "^3.8.0",
    "webpack-cli": "^3.3.12"
  },
  "dependencies": {
    "axios": "^0.20.0",
    "bech32": "^1.1.4",
    "bip32": "^2.0.5",
    "bip39": "^3.0.2",
    "crypto-js": "^4",
    "decimal.js": "^10.2.0",
    "post-message-stream": "^3.0.0",
    "secp256k1": "^4.0.2"
  }
}<|MERGE_RESOLUTION|>--- conflicted
+++ resolved
@@ -1,9 +1,5 @@
 {
-<<<<<<< HEAD
   "version": "0.4.14-beta.0",
-=======
-  "version": "0.4.14",
->>>>>>> de68d9a2
   "license": "MIT",
   "main": "dist/index.js",
   "typings": "dist/index.d.ts",
