{
  "name": "@terra-money/terra.js",
<<<<<<< HEAD
  "version": "2.0.5-beta.1",
=======
  "version": "2.0.5",
>>>>>>> 41ba9f2b
  "description": "The JavaScript SDK for Terra",
  "license": "MIT",
  "author": "Terraform Labs, PTE.",
  "keywords": [
    "terra",
    "stablecoin",
    "cryptocurrency",
    "blockchain",
    "smart-contracts",
    "wasm",
    "altcoin",
    "altcoins",
    "wallet"
  ],
  "repository": {
    "type": "git",
    "url": "git://github.com/terra-money/terra.js.git"
  },
  "main": "dist/index.js",
  "typings": "dist/index.d.ts",
  "files": [
    "dist"
  ],
  "engines": {
    "node": ">=12"
  },
  "scripts": {
    "build": "tsc --module commonjs && webpack --mode production",
    "test": "jest",
    "prettier": "prettier --write ./src/**/*.ts",
    "lint": "eslint src --ext .js,.jsx,.ts,.tsx",
    "doc": "typedoc",
    "prepublishOnly": "npm run build"
  },
  "lint-staged": {
    "./src/**/*.ts": [
      "prettier --write",
      "eslint"
    ]
  },
  "husky": {
    "hooks": {
      "pre-commit": "lint-staged",
      "post-checkout": "npm i"
    }
  },
  "prettier": {
    "semi": true,
    "singleQuote": true,
    "trailingComma": "es5",
    "arrowParens": "avoid"
  },
  "devDependencies": {
    "@types/jest": "^27.0.1",
    "@types/node": "^15.12.4",
    "@types/readable-stream": "^2.3.9",
    "@types/secp256k1": "^4.0.1",
    "@types/tmp": "^0.2.0",
    "@types/ws": "^7.4.0",
    "@typescript-eslint/eslint-plugin": "^4.11.1",
    "@typescript-eslint/parser": "^4.11.1",
    "buffer": "^6.0.3",
    "eslint": "^7.16.0",
    "husky": "^4.3.6",
    "jest": "^27.0.4",
    "lint-staged": "^10.5.3",
    "lodash.memoize": "^4.1.2",
    "prettier": "^2.2.1",
    "stream-browserify": "^3.0.0",
    "ts-jest": "^27.0.5",
    "ts-loader": "^9.2.3",
    "ts-node": "^10.0.0",
    "tsconfig-paths-webpack-plugin": "^3.3.0",
    "typedoc": "^0.21.0",
    "typescript": "^4.3.4",
    "webpack": "^5.11.1",
    "webpack-bundle-analyzer": "^4.3.0",
    "webpack-cli": "^4.3.0"
  },
  "dependencies": {
    "axios": "^0.21.1",
    "bech32": "^2.0.0",
    "bip32": "^2.0.6",
    "bip39": "^3.0.3",
    "bufferutil": "^4.0.3",
    "decimal.js": "^10.2.1",
    "jscrypto": "^1.0.1",
    "readable-stream": "^3.6.0",
    "secp256k1": "^4.0.2",
    "tmp": "^0.2.1",
    "utf-8-validate": "^5.0.5",
    "ws": "^7.4.2"
  }
}<|MERGE_RESOLUTION|>--- conflicted
+++ resolved
@@ -1,10 +1,6 @@
 {
   "name": "@terra-money/terra.js",
-<<<<<<< HEAD
-  "version": "2.0.5-beta.1",
-=======
-  "version": "2.0.5",
->>>>>>> 41ba9f2b
+  "version": "2.1.0-beta.0",
   "description": "The JavaScript SDK for Terra",
   "license": "MIT",
   "author": "Terraform Labs, PTE.",
