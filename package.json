{
  "name": "@terra-money/feather.js",
  "version": "1.0.11",
  "description": "The JavaScript SDK for Terra and Feather chains",
  "license": "MIT",
  "author": "Terraform Labs, PTE.",
  "keywords": [
    "feather",
    "terra",
    "stablecoin",
    "cryptocurrency",
    "blockchain",
    "smart-contracts",
    "wasm",
    "altcoin",
    "altcoins",
    "wallet"
  ],
  "repository": {
    "type": "git",
    "url": "git://github.com/terra-money/feather.js.git"
  },
  "main": "dist/index.js",
  "typings": "dist/index.d.ts",
  "files": [
    "dist"
  ],
  "engines": {
    "node": ">=16"
  },
  "scripts": {
    "build": "tsc --module commonjs && webpack --mode production",
    "test": "jest --runInBand",
    "format": "prettier --check ./src/**/*.ts",
    "format:fix": "prettier --write ./src/**/*.ts",
    "lint": "eslint src --ext .js,.ts",
    "lint:fix": "eslint src --ext .js,.ts --fix",
    "doc": "typedoc",
    "prepublishOnly": "npm run build"
  },
  "lint-staged": {
    "./src/**/*.ts": [
      "npm run lint:fix",
      "npm run format:fix"
    ]
  },
  "husky": {
    "hooks": {
      "pre-commit": "lint-staged",
      "post-checkout": "npm i"
    }
  },
  "prettier": {
    "semi": true,
    "singleQuote": true,
    "trailingComma": "es5",
    "arrowParens": "avoid"
  },
  "devDependencies": {
    "@types/bn.js": "^5.1.1",
    "@types/jest": "^27.0.1",
    "@types/node": "^16.11.7",
    "@types/readable-stream": "^2.3.9",
    "@types/secp256k1": "^4.0.1",
    "@types/tmp": "^0.2.0",
    "@types/ws": "^7.4.7",
    "@typescript-eslint/eslint-plugin": "^5.3.1",
    "@typescript-eslint/parser": "^5.3.1",
    "buffer": "^6.0.3",
    "eslint": "^8.2.0",
    "husky": "^4.3.6",
    "jest": "^27.4.7",
    "lint-staged": "^10.5.3",
    "prettier": "^2.2.1",
    "process": "^0.11.10",
    "stream-browserify": "^3.0.0",
    "ts-jest": "^27.1.3",
    "ts-loader": "^9.2.3",
    "ts-node": "^10.0.0",
    "tsconfig-paths-webpack-plugin": "^3.3.0",
    "typedoc": "^0.22.11",
    "typescript": "^4.5.5",
    "webpack": "^5.11.1",
    "webpack-bundle-analyzer": "^4.3.0",
    "webpack-cli": "^4.3.0"
  },
  "dependencies": {
    "@ethersproject/bytes": "^5.7.0",
    "@terra-money/legacy.proto": "npm:@terra-money/terra.proto@^0.1.7",
<<<<<<< HEAD
    "@terra-money/terra.proto": "3.0.5",
    "assert": "^2.0.0",
=======
    "@terra-money/terra.proto": "^3.1.0-alpha.1",
>>>>>>> 51ddbeaa
    "axios": "^0.27.2",
    "bech32": "^2.0.0",
    "bip32": "^2.0.6",
    "bip39": "^3.0.3",
    "bufferutil": "^4.0.3",
    "crypto-browserify": "^3.12.0",
    "decimal.js": "^10.2.1",
    "ethers": "^5.7.2",
    "jscrypto": "^1.0.1",
    "keccak256": "^1.0.6",
    "long": "^5.2.3",
    "readable-stream": "^3.6.0",
    "secp256k1": "^4.0.2",
    "tmp": "^0.2.1",
    "utf-8-validate": "^5.0.5",
    "ws": "^7.5.9"
  }
}<|MERGE_RESOLUTION|>--- conflicted
+++ resolved
@@ -87,12 +87,8 @@
   "dependencies": {
     "@ethersproject/bytes": "^5.7.0",
     "@terra-money/legacy.proto": "npm:@terra-money/terra.proto@^0.1.7",
-<<<<<<< HEAD
-    "@terra-money/terra.proto": "3.0.5",
+    "@terra-money/terra.proto": "^3.1.0-alpha.1",
     "assert": "^2.0.0",
-=======
-    "@terra-money/terra.proto": "^3.1.0-alpha.1",
->>>>>>> 51ddbeaa
     "axios": "^0.27.2",
     "bech32": "^2.0.0",
     "bip32": "^2.0.6",
