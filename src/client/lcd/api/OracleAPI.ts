--- conflicted
+++ resolved
@@ -9,10 +9,6 @@
   AggregateExchangeRatePrevote,
   AggregateExchangeRateVote,
 } from '../../../core';
-<<<<<<< HEAD
-
-=======
->>>>>>> 45b9edeb
 import { APIParams } from '../APIRequester';
 
 export interface OracleWhitelist {
