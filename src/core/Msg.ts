--- conflicted
+++ resolved
@@ -104,12 +104,9 @@
   | IbcConnectionMsg
   | IbcChannelMsg
   | AllianceMsg
-<<<<<<< HEAD
   | CustomMsg
-=======
   | MsgLiquidStake
   | MsgRedeemStake
->>>>>>> c7eb0bac
   | CrisisMsg;
 
 export namespace Msg {
@@ -145,12 +142,9 @@
     | AMsgDelegate.Data
     | AMsgRedelegate.Data
     | AMsgUndelegate.Data
-<<<<<<< HEAD
     | CustomMsg.Data
-=======
     | MsgLiquidStake.Data
     | MsgRedeemStake.Data
->>>>>>> c7eb0bac
     | CrisisMsg.Data;
 
   export type Proto =
