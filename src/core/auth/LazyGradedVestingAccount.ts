--- conflicted
+++ resolved
@@ -22,30 +22,16 @@
 > {
   /**
    *
-   * @param BaseAccount account information
-   * @param original_vesting initial vesting amount
-   * @param delegated_free
-   * @param delegated_vesting
+   * @param base_vesting_account account information
    * @param vesting_schedules Entries that make up vesting
    */
   constructor(
-<<<<<<< HEAD
     public base_vesting_account: BaseVestingAccount,
-=======
-    public address: AccAddress,
-    public public_key: PublicKey | null,
-    public account_number: number,
-    public sequence: number,
-    public original_vesting: Coins,
-    public delegated_free: Coins,
-    public delegated_vesting: Coins,
->>>>>>> 1c343489
     public vesting_schedules: LazyGradedVestingAccount.VestingSchedule[]
   ) {
     super();
   }
 
-<<<<<<< HEAD
   public getAccountNumber(): number {
     return this.base_vesting_account.getAccountNumber();
   }
@@ -65,35 +51,6 @@
       value: {
         base_vesting_account: base_vesting_account.toAmino().value,
         vesting_schedules: vesting_schedules.map(vs => vs.toAmino()),
-=======
-  public toData(): LazyGradedVestingAccount.Data {
-    const {
-      address,
-      public_key,
-      account_number,
-      sequence,
-      original_vesting,
-      delegated_free,
-      delegated_vesting,
-      vesting_schedules,
-    } = this;
-    return {
-      type: 'core/LazyGradedVestingAccount',
-      value: {
-        base_vesting_account: {
-          base_account: {
-            address,
-            public_key: public_key && public_key.toData(),
-            account_number: account_number.toFixed(),
-            sequence: sequence.toFixed(),
-          },
-          original_vesting: original_vesting.toData(),
-          delegated_free: delegated_free.toData(),
-          delegated_vesting: delegated_vesting.toData(),
-        },
-
-        vesting_schedules: vesting_schedules.map(vs => vs.toData()),
->>>>>>> 1c343489
       },
     };
   }
@@ -126,7 +83,6 @@
   public static fromData(
     data: LazyGradedVestingAccount.Data
   ): LazyGradedVestingAccount {
-<<<<<<< HEAD
     const base_vesting_account = BaseVestingAccount.fromData({
       '@type': '/terra.vesting.v1beta1.LazyGradedVestingAccount',
       ...data.base_vesting_account,
@@ -135,28 +91,6 @@
     return new LazyGradedVestingAccount(
       base_vesting_account,
       data.vesting_schedules.map(vs =>
-=======
-    const {
-      value: {
-        base_vesting_account: {
-          base_account: { address, public_key, account_number, sequence },
-          original_vesting,
-          delegated_free,
-          delegated_vesting,
-        },
-        vesting_schedules,
-      },
-    } = data;
-    return new LazyGradedVestingAccount(
-      address || '',
-      public_key ? PublicKey.fromData(public_key) : null,
-      Number.parseInt(account_number) || 0,
-      Number.parseInt(sequence) || 0,
-      Coins.fromData(original_vesting),
-      Coins.fromData(delegated_free),
-      Coins.fromData(delegated_vesting),
-      vesting_schedules.map(vs =>
->>>>>>> 1c343489
         LazyGradedVestingAccount.VestingSchedule.fromData(vs)
       )
     );
@@ -204,18 +138,8 @@
   export interface Amino {
     type: 'core/LazyGradedVestingAccount';
     value: {
-<<<<<<< HEAD
       base_vesting_account: BaseVestingAccount.AminoValue;
       vesting_schedules: VestingSchedule.Amino[];
-=======
-      base_vesting_account: {
-        base_account: Account.Value;
-        original_vesting: Coins.Data;
-        delegated_free: Coins.Data;
-        delegated_vesting: Coins.Data;
-      };
-      vesting_schedules: VestingSchedule.Data[];
->>>>>>> 1c343489
     };
   }
 
