--- conflicted
+++ resolved
@@ -30,17 +30,13 @@
  * const msg = new MsgSubmitProposal();
  * ```
  */
-<<<<<<< HEAD
 export class ParameterChangeProposal extends JSONSerializable<
   ParameterChangeProposal.Amino,
   ParameterChangeProposal.Data,
   ParameterChangeProposal.Proto
 > {
-=======
-export class ParameterChangeProposal extends JSONSerializable<ParameterChangeProposal.Data> {
-  changes: ParamChanges;
+  public changes: ParamChanges;
 
->>>>>>> 45b9edeb
   /**
    * @param title proposal's title
    * @param description proposal's description
@@ -50,17 +46,14 @@
   constructor(
     public title: string,
     public description: string,
-    public changes: ParamChanges
+    changes: ParamChange.Amino[] | ParamChanges
   ) {
     super();
-<<<<<<< HEAD
-=======
     if (Array.isArray(changes)) {
-      this.changes = ParamChanges.fromData(changes);
+      this.changes = ParamChanges.fromAmino(changes);
     } else {
       this.changes = changes;
     }
->>>>>>> 45b9edeb
   }
 
   public static fromAmino(
@@ -83,11 +76,7 @@
       value: {
         title,
         description,
-<<<<<<< HEAD
         changes: changes.toAmino(),
-=======
-        changes: changes.toData(),
->>>>>>> 45b9edeb
       },
     };
   }
@@ -152,11 +141,7 @@
     value: {
       title: string;
       description: string;
-<<<<<<< HEAD
       changes: ParamChange.Amino[];
-=======
-      changes: ParamChanges.Data;
->>>>>>> 45b9edeb
     };
   }
 
