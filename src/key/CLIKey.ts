import { Key } from './Key';
import { AccAddress, ValAddress } from '../core/bech32';
import { execSync } from 'child_process';
import { fileSync } from 'tmp';
import { writeFileSync } from 'fs';
import { SignDoc } from '../core/SignDoc';
import { SignatureV2 } from '../core/SignatureV2';
import { PublicKey } from '../core/PublicKey';
import { resolve } from 'path';
import { homedir } from 'os';

interface CLIKeyParams {
  keyName: string;
  multisig?: string;
  cliPath?: string;
  home?: string;
}

/**
 * Key implementation that uses `terrad` to sign transactions. Keys should be registered
 * in `terrad`'s OS keyring.
 *
 * NOTE: This Key implementation overrides `createSignature()` and only provide a shim
 * for `sign()`.
 */
export class CLIKey extends Key {
  private _accAddress?: AccAddress;

  /**
   *
   * @param keyName name of the key for terrad
   * @param multisig (optional) address of multisig account on behalf of which transaction shall be signed
   * @param cliPath (optional) path of terrad
   * @param home (optional) home option for terrad
   */
  constructor(private params: CLIKeyParams) {
    super();
    params.cliPath = params.cliPath || 'terrad';
<<<<<<< HEAD
    params.home    = params.home || resolve(homedir(), '.terrad', 'config');

=======
    params.cliPath = params.home || resolve(homedir(), '.terrad', 'config');
>>>>>>> aff752c5
  }

  private generateCommand(args: string) {
    return `${this.params.cliPath} ${args} --output json ${
      this.params.home ? `--home ${this.params.home}` : ''
    }`;
  }

  private loadAccountDetails() {
    const details = JSON.parse(
      execSync(
        this.generateCommand(`keys show ${this.params.keyName}`)
      ).toString()
    );

    this._accAddress = details.address;
    this.publicKey = PublicKey.fromData(JSON.parse(details.pubkey));
  }

  /**
   * Terra account address. `terra-` prefixed.
   */
  public get accAddress(): AccAddress {
    if (!this._accAddress) {
      this.loadAccountDetails();
      return this.accAddress;
    }
    return this._accAddress;
  }

  /**
   * Terra validator address. `terravaloper-` prefixed.
   */
  public get valAddress(): ValAddress {
    if (!this._accAddress) {
      this.loadAccountDetails();
      return this.valAddress;
    }
    return ValAddress.fromAccAddress(this._accAddress);
  }

  public async sign(): Promise<Buffer> {
    throw new Error(
      'CLIKey does not use sign() -- use createSignature() directly.'
    );
  }

  public async createSignature(tx: SignDoc): Promise<SignatureV2> {
    if (this.params.multisig) {
      throw new Error('multisig is not supported in direct sign mode');
    }

    const tmpobj = fileSync({ postfix: '.json' });
    writeFileSync(tmpobj.fd, JSON.stringify(tx.toUnSignedTx().toData()));

    const result = execSync(
      this.generateCommand(
        `tx sign ${tmpobj.name} --yes --signature-only --from ${this.params.keyName} --offline ` +
          `--chain-id ${tx.chain_id} --account-number ${tx.account_number} --sequence ${tx.sequence} ` +
          `${
            this.params.multisig ? `--multisig ${this.params.multisig}` : ''
          } --sign-mode direct`
      )
    ).toString();
    tmpobj.removeCallback();
    return SignatureV2.fromData(JSON.parse(result)['signatures'][0]);
  }

  public async createSignatureAmino(tx: SignDoc): Promise<SignatureV2> {
    const tmpobj = fileSync({ postfix: '.json' });
    writeFileSync(tmpobj.fd, JSON.stringify(tx.toUnSignedTx().toData()));

    const result = execSync(
      this.generateCommand(
        `tx sign ${tmpobj.name} --yes --signature-only --from ${this.params.keyName} --offline ` +
          `--chain-id ${tx.chain_id} --account-number ${tx.account_number} --sequence ${tx.sequence} ` +
          `${
            this.params.multisig ? `--multisig ${this.params.multisig}` : ''
          } --sign-mode amino-json`
      )
    ).toString();

    tmpobj.removeCallback();
    return SignatureV2.fromData(JSON.parse(result)['signatures'][0]);
  }
}<|MERGE_RESOLUTION|>--- conflicted
+++ resolved
@@ -36,12 +36,7 @@
   constructor(private params: CLIKeyParams) {
     super();
     params.cliPath = params.cliPath || 'terrad';
-<<<<<<< HEAD
     params.home    = params.home || resolve(homedir(), '.terrad', 'config');
-
-=======
-    params.cliPath = params.home || resolve(homedir(), '.terrad', 'config');
->>>>>>> aff752c5
   }
 
   private generateCommand(args: string) {
